--- conflicted
+++ resolved
@@ -173,24 +173,16 @@
             }
 
             for folder in self._fetch_folders():
-<<<<<<< HEAD
-                # FIXME: Handle subfolders
+
+                # Skiping albums having null name, that can happen sometime
+                if "albumNameEnc" not in folder["fields"]:
+                    continue
+
+                # TODO: Handle subfolders  # pylint: disable=fixme
                 if folder['recordName'] in ('----Root-Folder----',
                     '----Project-Root-Folder----') or \
                     (folder['fields'].get('isDeleted') and
                      folder['fields']['isDeleted']['value']):
-=======
-
-                # Skiping albums having null name, that can happen sometime
-                if "albumNameEnc" not in folder["fields"]:
-                    continue
-
-                # TODO: Handle subfolders  # pylint: disable=fixme
-                if folder["recordName"] == "----Root-Folder----" or (
-                    folder["fields"].get("isDeleted")
-                    and folder["fields"]["isDeleted"]["value"]
-                ):
->>>>>>> 5dfd674a
                     continue
 
                 folder_id = folder["recordName"]
@@ -549,15 +541,7 @@
 
     @property
     def asset_date(self):
-<<<<<<< HEAD
-        try:
-            dt = datetime.fromtimestamp(
-                self._asset_record['fields']['assetDate']['value'] / 1000.0,
-                tz=pytz.utc)
-        except:
-            dt = datetime.fromtimestamp(0)
-        return dt
-=======
+
         """Gets the photo asset date."""
         try:
             return datetime.fromtimestamp(
@@ -565,7 +549,6 @@
             )
         except KeyError:
             return datetime.fromtimestamp(0)
->>>>>>> 5dfd674a
 
     @property
     def added_date(self):
@@ -596,47 +579,14 @@
         """Gets the photo versions."""
         if not self._versions:
             self._versions = {}
-<<<<<<< HEAD
             if self.item_type == "movie":
-=======
-            if "resVidSmallRes" in self._master_record["fields"]:
->>>>>>> 5dfd674a
+
                 typed_version_lookup = self.VIDEO_VERSION_LOOKUP
             else:
                 typed_version_lookup = self.PHOTO_VERSION_LOOKUP
 
             for key, prefix in typed_version_lookup.items():
-<<<<<<< HEAD
-                if '%sRes' % prefix in self._master_record['fields']:
-                    f = self._master_record['fields']
-                    version = {'filename': self.filename}
-
-                    width_entry = f.get('%sWidth' % prefix)
-                    if width_entry:
-                        version['width'] = width_entry['value']
-                    else:
-                        version['width'] = None
-
-                    height_entry = f.get('%sHeight' % prefix)
-                    if height_entry:
-                        version['height'] = height_entry['value']
-                    else:
-                        version['height'] = None
-
-                    size_entry = f.get('%sRes' % prefix)
-                    if size_entry:
-                        version['size'] = size_entry['value']['size']
-                        version['url'] = size_entry['value']['downloadURL']
-                    else:
-                        version['size'] = None
-                        version['url'] = None
-
-                    type_entry = f.get('%sFileType' % prefix)
-                    if type_entry:
-                        version['type'] = type_entry['value']
-                    else:
-                        version['type'] = None
-=======
+
                 if "%sRes" % prefix in self._master_record["fields"]:
                     fields = self._master_record["fields"]
                     version = {"filename": self.filename}
@@ -666,7 +616,6 @@
                         version["type"] = type_entry["value"]
                     else:
                         version["type"] = None
->>>>>>> 5dfd674a
 
                     self._versions[key] = version
 
