--- conflicted
+++ resolved
@@ -1,20 +1,8 @@
 """Photo service."""
-<<<<<<< HEAD
+
+import base64
 import json
 import logging
-import base64
-import re
-from urllib.parse import urlencode
-
-from datetime import datetime, timezone
-from pyicloud.exceptions import PyiCloudServiceNotActivatedException
-from pyicloud.exceptions import PyiCloudAPIResponseException
-
-logger = logging.getLogger(__name__) 
-=======
-
-import base64
-import json
 import os
 from abc import abstractmethod
 from datetime import datetime, timezone
@@ -30,6 +18,8 @@
 )
 from pyicloud.services.base import BaseService
 from pyicloud.session import PyiCloudSession
+
+_LOGGER: logging.Logger = logging.getLogger(__name__)
 
 
 class SmartFolderEnum:
@@ -57,7 +47,6 @@
 
 class BasePhotoLibrary:
     """Represents a library in the user's photos.
->>>>>>> 310c0fc3
 
     This provides access to all the albums as well as the photos.
     """
@@ -222,7 +211,7 @@
         response: dict[str, Any] = request.json()
         indexing_state: str = response["records"][0]["fields"]["state"]["value"]
         if indexing_state != "FINISHED":
-            logger.debug("iCloud Photo Library not finished indexing")
+            _LOGGER.debug("iCloud Photo Library not finished indexing")
             raise PyiCloudServiceNotActivatedException(
                 "iCloud Photo Library not finished indexing. "
                 "Please try again in a few minutes."
@@ -244,7 +233,26 @@
         )
         response: dict[str, list[dict[str, Any]]] = request.json()
 
-        return response["records"]
+        response = request.json()
+
+        records = response["records"]
+        while "continuationMarker" in response:
+            json_data = json.dumps(
+                {
+                    "query": {"recordType": "CPLAlbumByPositionLive"},
+                    "zoneID": {"zoneName": "PrimarySync"},
+                    "continuationMarker": response["continuationMarker"],
+                }
+            )
+            request: Response = self.service.session.post(
+                url=self.url,
+                data=json_data,
+                headers={CONTENT_TYPE: CONTENT_TYPE_TEXT},
+            )
+            response = request.json()
+            records.extend(response["records"])
+
+        return records
 
     def _get_albums(self) -> dict[str, "BasePhotoAlbum"]:
         """Returns photo albums."""
@@ -394,25 +402,6 @@
         self.service_endpoint: str = (
             f"{self.service_root}/database/1/com.apple.photos.cloud/production/private"
         )
-<<<<<<< HEAD
-
-        response = request.json()
-        
-        records = response["records"]
-        while 'continuationMarker' in response:
-            json_data = (
-            '{"query":{"recordType":"CPLAlbumByPositionLive"},'
-            '"zoneID":{"zoneName":"PrimarySync"},'
-            '"continuationMarker":"' + response['continuationMarker'] + '"}'
-            )
-            request = self.session.post(
-                url, data=json_data, headers={"Content-type": "text/plain"}
-            )
-            response = request.json()
-            records.extend(response["records"])
-
-        return records
-=======
 
         self._libraries: Optional[dict[str, BasePhotoLibrary]] = None
 
@@ -429,7 +418,6 @@
             self,
             shared_streams_url=f"{shared_streams_url}/{self.params['dsid']}/sharedstreams/webgetalbumslist",
         )
->>>>>>> 310c0fc3
 
     @property
     def libraries(self) -> dict[str, BasePhotoLibrary]:
@@ -452,28 +440,7 @@
                     zone_name: str = zone["zoneID"]["zoneName"]
                     libraries[zone_name] = PhotoLibrary(self, zone["zoneID"])
 
-<<<<<<< HEAD
-    def __init__(
-        self,
-        service,
-        name,
-        list_type,
-        obj_type,
-        direction,
-        query_filter=None,
-        page_size=100,
-    ):
-        self.name = name
-        self.service = service
-        self.list_type = list_type
-        self.obj_type = obj_type
-        self.direction = direction
-        self.query_filter = query_filter
-        self.page_size = page_size
-        self.exception_handler = None
-=======
             self._libraries = libraries
->>>>>>> 310c0fc3
 
         return self._libraries
 
@@ -487,18 +454,6 @@
         """Returns the shared photo albums."""
         return self._shared_library.albums
 
-<<<<<<< HEAD
-    def __len__(self):
-        if self._len is None:
-            url = "{}/internal/records/query/batch?{}".format(
-                self.service.service_endpoint,
-                urlencode(self.service.params),
-            )
-            request = self.service.session.post(
-                url,
-                data=json.dumps(self._count_query_gen(self.obj_type)),
-                headers={"Content-type": "text/plain"},
-=======
 
 class BasePhotoAlbum:
     """An abstract photo album."""
@@ -558,7 +513,6 @@
             record_name: str = master_record["recordName"]
             yield self.asset_type(
                 self.service, master_record, asset_records[record_name]
->>>>>>> 310c0fc3
             )
 
     def photo(self, index) -> Generator["PhotoAsset", None, None]:
@@ -569,19 +523,6 @@
     def title(self) -> str:
         """Gets the album name."""
         return self.name
-
-    # Perform the request in a separate method so that we
-    # can mock it to test session errors.
-    def photos_request(self, offset):
-        url = ('%s/records/query?' % self.service.service_endpoint) + \
-            urlencode(self.service.params)
-        return self.service.session.post(
-            url,
-            data=json.dumps(self._list_query_gen(
-                offset, self.list_type, self.direction,
-                self.query_filter)),
-            headers={'Content-type': 'text/plain'}
-        )
 
     @property
     def photos(self) -> Generator["PhotoAsset", None, None]:
@@ -592,47 +533,6 @@
         else:
             offset = 0
 
-<<<<<<< HEAD
-        exception_retries = 0
-
-        while(True):
-            try:
-                request = self.photos_request(offset)
-            except Exception as ex:
-                if self.exception_handler:
-                    exception_retries += 1
-                    self.exception_handler(ex, exception_retries)
-                    continue
-                else:
-                    logger.debug("Exception caught in PhotoAsset.photos, no exception handler registered. Rethrowing.")
-                    raise
-
-            exception_retries = 0
-            response = request.json()
-
-            asset_records = {}
-            master_records = []
-            for rec in response["records"]:
-                if rec["recordType"] == "CPLAsset":
-                    master_id = rec["fields"]["masterRef"]["value"]["recordName"]
-                    asset_records[master_id] = rec
-                elif rec["recordType"] == "CPLMaster":
-                    master_records.append(rec)
-
-            master_records_len = len(master_records)
-            if master_records_len:
-                if self.direction == "DESCENDING":
-                    offset = offset - master_records_len
-                else:
-                    offset = offset + master_records_len
-
-                for master_record in master_records:
-                    record_name = master_record["recordName"]
-                    yield PhotoAsset(
-                        self.service, master_record, asset_records[record_name]
-                    )
-            else:
-=======
         while True:
             num_results = 0
             for photo in self._get_photos_at(
@@ -641,7 +541,6 @@
                 num_results += 1
                 yield photo
             if num_results == 0:
->>>>>>> 310c0fc3
                 break
             if self.direction == DirectionEnum.DESCENDING:
                 offset = offset - num_results
@@ -676,36 +575,6 @@
     def __str__(self) -> str:
         return self.title
 
-<<<<<<< HEAD
-    def _count_query_gen(self, obj_type):
-        query = {
-            u'batch': [{
-                u'resultsLimit': 1,
-                u'query': {
-                    u'filterBy': {
-                        u'fieldName': u'indexCountID',
-                        u'fieldValue': {
-                            u'type': u'STRING_LIST',
-                            u'value': [
-                                obj_type
-                            ]
-                        },
-                        u'comparator': u'IN'
-                    },
-                    u'recordType': u'HyperionIndexCountLookup'
-                },
-                u'zoneWide': True,
-                u'zoneID': {
-                    u'zoneName': u'PrimarySync'
-                }
-            }]
-        }
-
-        return query
-
-    def _list_query_gen(self, offset, list_type, direction, query_filter=None):
-        query = {
-=======
     def __repr__(self) -> str:
         return f"<{type(self).__name__}: '{self}'>"
 
@@ -798,7 +667,6 @@
         query_filter=None,
     ) -> dict[str, Any]:
         query: dict[str, Any] = {
->>>>>>> 310c0fc3
             "query": {
                 "filterBy": [
                     {
@@ -1042,47 +910,10 @@
         "com.apple.quicktime-movie": "movie",
     }
 
-<<<<<<< HEAD
-    ITEM_TYPES = {
-        u"public.heic": u"image",
-        u"public.jpeg": u"image",
-        u"public.png": u"image",
-        u"com.apple.quicktime-movie": u"movie",
-        u"public.mpeg-4": u"movie",
-        u"com.apple.m4v-video": u"movie",
-        u"com.microsoft.bmp": u"image",
-        u"public.3gpp": u"movie",
-        u"public.avi": u"movie",
-        u"public.mpeg": u"movie"
-    }
-
-    ITEM_TYPE_EXTENSIONS = {
-        u"public.heic": u"HEIC",
-        u"public.jpeg": u"JPG",
-        u"public.png": u"PNG",
-        u"com.apple.quicktime-movie": u"MOV",
-        u"public.mpeg-4": u"MP4",
-        u"com.apple.m4v-video": u"M4V",
-        u"com.microsoft.bmp": u"BMP",
-        u"public.3gpp": u"3GP",
-        u"public.avi": u"AVI",
-        u"public.mpeg": u"MPG"
-
-    }
-
-    PHOTO_VERSION_LOOKUP = {
-        u"original": u"resOriginal",
-        u"medium": u"resJPEGMed",
-        u"thumb": u"resJPEGThumb",
-        u"originalVideo": u"resOriginalVidCompl",
-        u"mediumVideo": u"resVidMed",
-        u"thumbVideo": u"resVidSmall",
-=======
     PHOTO_VERSION_LOOKUP: dict[str, str] = {
         "original": "resOriginal",
         "medium": "resJPEGMed",
         "thumb": "resJPEGThumb",
->>>>>>> 310c0fc3
     }
 
     VIDEO_VERSION_LOOKUP: dict[str, str] = {
@@ -1097,26 +928,11 @@
         return self._master_record["recordName"]
 
     @property
-<<<<<<< HEAD
-    def filename(self):
-        fields = self._master_record['fields']
-        if 'filenameEnc' in fields and 'value' in fields['filenameEnc']:
-            return base64.b64decode(
-                fields['filenameEnc']['value']
-            ).decode('utf-8')
-
-        # Some photos don't have a filename.
-        # In that case, just use the truncated fingerprint (hash),
-        # plus the correct extension.
-        filename = re.sub('[^0-9a-zA-Z]', '_', self.id)[0:12]
-        return '.'.join([filename, self.item_type_extension])
-=======
     def filename(self) -> str:
         """Gets the photo file name."""
         return base64.b64decode(
             self._master_record["fields"]["filenameEnc"]["value"]
         ).decode("utf-8")
->>>>>>> 310c0fc3
 
     @property
     def size(self):
@@ -1155,34 +971,6 @@
         )
 
     @property
-<<<<<<< HEAD
-    def item_type(self):
-        item_type = self._master_record['fields']['itemType']['value']
-        if item_type in self.ITEM_TYPES:
-            return self.ITEM_TYPES[item_type]
-        logger.debug(f"returning unknown item_type for item_type {item_type}")
-        return 'unknown'
-        if self.filename.lower().endswith(('.heic', '.png', '.jpg', '.jpeg')):
-            return 'image'
-        return 'movie'
-
-    @property
-    def item_type_extension(self):
-        item_type = self._master_record['fields']['itemType']['value']
-        if item_type in self.ITEM_TYPE_EXTENSIONS:
-            return self.ITEM_TYPE_EXTENSIONS[item_type]
-        logger.debug(f"returning unknown item_type_extension for item_type {item_type}")
-        return 'unknown'
-
-    @property
-    def versions(self):
-        """Gets the photo versions."""
-        if not self._versions:
-            self._versions = {}
-            #if "resVidSmallRes" in self._master_record["fields"]:
-            if self.item_type == "movie":
-                typed_version_lookup = self.VIDEO_VERSION_LOOKUP
-=======
     def item_type(self) -> str:
         """Gets the photo item type."""
         try:
@@ -1207,58 +995,12 @@
             self._versions = {}
             if self.item_type == "movie":
                 typed_version_lookup: dict[str, str] = self.VIDEO_VERSION_LOOKUP
->>>>>>> 310c0fc3
             else:
                 typed_version_lookup = self.PHOTO_VERSION_LOOKUP
 
             for key, prefix in typed_version_lookup.items():
-<<<<<<< HEAD
-                if "%sRes" % prefix in self._master_record["fields"]:
-                    fields = self._master_record["fields"]
-                    filename = self.filename
-                    version = {"filename": self.filename}
-
-                    width_entry = fields.get("%sWidth" % prefix)
-                    if width_entry:
-                        version["width"] = width_entry["value"]
-                    else:
-                        version["width"] = None
-
-                    height_entry = fields.get("%sHeight" % prefix)
-                    if height_entry:
-                        version["height"] = height_entry["value"]
-                    else:
-                        version["height"] = None
-
-                    size_entry = fields.get("%sRes" % prefix)
-                    if size_entry:
-                        version["size"] = size_entry["value"]["size"]
-                        version["url"] = size_entry["value"]["downloadURL"]
-                    else:
-                        version["size"] = None
-                        version["url"] = None
-
-                    type_entry = fields.get("%sFileType" % prefix)
-                    if type_entry:
-                        version["type"] = type_entry["value"]
-                    else:
-                        version["type"] = None
-
-                    # Change live photo movie file extension to .MOV
-                    if (self.item_type == "image" and
-                        version['type'] == "com.apple.quicktime-movie"):
-                        if filename.lower().endswith('.heic'):
-                            version['filename']=re.sub(
-                                '\.[^.]+$', '_HEVC.MOV', version['filename'])
-                        else:
-                            version['filename'] = re.sub(
-                                '\.[^.]+$', '.MOV', version['filename'])
-
-                    self._versions[key] = version
-=======
                 if f"{prefix}Res" in self._master_record["fields"]:
                     self._versions[key] = self._get_photo_version(prefix)
->>>>>>> 310c0fc3
 
         return self._versions
 
