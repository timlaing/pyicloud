#! /usr/bin/env python
"""
A Command Line Wrapper to allow easy use of pyicloud for
command line scripts, and related.
"""

import argparse
import logging
import pickle
import sys
<<<<<<< HEAD
import logging
=======
from typing import Any, Optional
>>>>>>> 310c0fc3

from click import confirm

from pyicloud import PyiCloudService, utils
from pyicloud.exceptions import PyiCloudFailedLoginException
<<<<<<< HEAD
import pyicloud.utils as utils
=======
from pyicloud.services.findmyiphone import AppleDevice
>>>>>>> 310c0fc3

DEVICE_ERROR = "Please use the --device switch to indicate which device to use."

logger = logging.getLogger("pyicloud")


def create_pickled_data(idevice: AppleDevice, filename: str) -> None:
    """
    This helper will output the idevice to a pickled file named
    after the passed filename.

    This allows the data to be used without resorting to screen / pipe
    scrapping.
    """
    with open(filename, "wb") as pickle_file:
        pickle.dump(idevice.content, pickle_file, protocol=pickle.HIGHEST_PROTOCOL)


def _create_parser() -> argparse.ArgumentParser:
    """Create the parser."""
    parser = argparse.ArgumentParser(description="Find My iPhone CommandLine Tool")

    parser.add_argument(
        "--username",
        action="store",
        dest="username",
        default="",
        help="Apple ID to Use",
    )
    parser.add_argument(
        "--password",
        action="store",
        dest="password",
        default="",
        help=(
            "Apple ID Password to Use; if unspecified, password will be "
            "fetched from the system keyring."
        ),
    )
    parser.add_argument(
        "--china-mainland",
        action="store_true",
        dest="china_mainland",
        default=False,
        help="If the country/region setting of the Apple ID is China mainland",
    )
    parser.add_argument(
        "-n",
        "--non-interactive",
        action="store_false",
        dest="interactive",
        default=True,
        help="Disable interactive prompts.",
    )
    parser.add_argument(
        "--delete-from-keyring",
        action="store_true",
        dest="delete_from_keyring",
        default=False,
        help="Delete stored password in system keyring for this username.",
    )
    parser.add_argument(
        "--list",
        action="store_true",
        dest="list",
        default=False,
        help="Short Listings for Device(s) associated with account",
    )
    parser.add_argument(
        "--llist",
        action="store_true",
        dest="longlist",
        default=False,
        help="Detailed Listings for Device(s) associated with account",
    )
    parser.add_argument(
        "--locate",
        action="store_true",
        dest="locate",
        default=False,
        help="Retrieve Location for the iDevice (non-exclusive).",
    )

    # Restrict actions to a specific devices UID / DID
    parser.add_argument(
        "--device",
        action="store",
        dest="device_id",
        default=False,
        help="Only effect this device",
    )

    # Trigger Sound Alert
    parser.add_argument(
        "--sound",
        action="store_true",
        dest="sound",
        default=False,
        help="Play a sound on the device",
    )

    # Trigger Message w/Sound Alert
    parser.add_argument(
        "--message",
        action="store",
        dest="message",
        default=False,
        help="Optional Text Message to display with a sound",
    )

    # Trigger Message (without Sound) Alert
    parser.add_argument(
        "--silentmessage",
        action="store",
        dest="silentmessage",
        default=False,
        help="Optional Text Message to display with no sounds",
    )

    # Lost Mode
    parser.add_argument(
        "--lostmode",
        action="store_true",
        dest="lostmode",
        default=False,
        help="Enable Lost mode for the device",
    )
    parser.add_argument(
        "--lostphone",
        action="store",
        dest="lost_phone",
        default=False,
        help="Phone Number allowed to call when lost mode is enabled",
    )
    parser.add_argument(
        "--lostpassword",
        action="store",
        dest="lost_password",
        default=False,
        help="Forcibly active this passcode on the idevice",
    )
    parser.add_argument(
        "--lostmessage",
        action="store",
        dest="lost_message",
        default="",
        help="Forcibly display this message when activating lost mode.",
    )

    # Output device data to an pickle file
    parser.add_argument(
        "--outputfile",
        action="store_true",
        dest="output_to_file",
        default="",
        help="Save device data to a file in the current directory.",
    )
    parser.add_argument(
        "--log-level",
        action="store",
        dest="loglevel",
        default="none",
        help="set loglevel debug/info/error",
    )

    parser.add_argument(
        "--debug",
        action="store_true",
        help="enable debug logging",
    )

    return parser


def _get_password(
    username: str,
    parser: argparse.ArgumentParser,
    command_line: argparse.Namespace,
) -> Optional[str]:
    """Which password we use is determined by your username, so we
    do need to check for this first and separately."""
    if not username:
        parser.error("No username supplied")

    password: Optional[str] = command_line.password
    if not password:
        password = utils.get_password(username, interactive=command_line.interactive)

    return password

<<<<<<< HEAD
    username = command_line.username
    password = command_line.password
    loglevel = command_line.loglevel

    if not loglevel == "none":
        formatter = logging.Formatter(fmt="%(asctime)s %(levelname)-8s %(message)s", datefmt="%Y-%m-%d %H:%M:%S")
        stdout_handler = logging.StreamHandler(stream=sys.stdout)
        stdout_handler.setFormatter(formatter)
        logger.addHandler(stdout_handler)

    if loglevel == "info":
        logger.setLevel(logging.INFO)
        logger.info("log-level INFO")
    elif loglevel == "debug":
        logger.setLevel(logging.DEBUG)
        logger.info("log-level DEBUG")
    elif loglevel == "error":
        logger.setLevel(logging.ERROR)
        logger.info("log-level ERROR")
=======

def main() -> None:
    """Main commandline entrypoint."""
    parser: argparse.ArgumentParser = _create_parser()
    command_line: argparse.Namespace = parser.parse_args()

    logging.basicConfig(level=logging.DEBUG if command_line.debug else logging.INFO)

    username: str = command_line.username.strip()
    china_mainland: bool = command_line.china_mainland
>>>>>>> 310c0fc3

    if username and command_line.delete_from_keyring:
        utils.delete_password_in_keyring(username)

    failure_count = 0
    while True:
        password: Optional[str] = _get_password(username, parser, command_line)

        api: Optional[PyiCloudService] = _authenticate(
            username,
            password,
            china_mainland,
            parser,
            command_line,
            failures=failure_count,
        )
        if not api:
            failure_count += 1
        else:
            break

    _print_devices(api, command_line)


def _authenticate(
    username: str,
    password: Optional[str],
    china_mainland: bool,
    parser: argparse.ArgumentParser,
    command_line: argparse.Namespace,
    failures: int = 0,
) -> Optional[PyiCloudService]:
    api = None
    try:
        api = PyiCloudService(username, password, china_mainland=china_mainland)
        if (
            not utils.password_exists_in_keyring(username)
            and command_line.interactive
            and confirm("Save password in keyring?")
            and password
        ):
            utils.store_password_in_keyring(username, password)

        if api.requires_2fa:
            _handle_2fa(api)

        elif api.requires_2sa:
            _handle_2sa(api)
        return api
    except PyiCloudFailedLoginException as err:
        # If they have a stored password; we just used it and
        # it did not work; let's delete it if there is one.
        if not password:
            parser.error("No password supplied")

        if utils.password_exists_in_keyring(username):
            utils.delete_password_in_keyring(username)

        message: str = f"Bad username or password for {username}"

        failures += 1
        if failures >= 3:
            raise RuntimeError(message) from err

        print(message, file=sys.stderr)


def _print_devices(api: PyiCloudService, command_line: argparse.Namespace) -> None:
    for dev in api.devices:
        if not command_line.device_id or (
            command_line.device_id.strip().lower() == dev.content["id"].strip().lower()
        ):
            # List device(s)
            _list_devices_option(command_line, dev)

            # Play a Sound on a device
            _play_device_sound_option(command_line, dev)

            # Display a Message on the device
            _display_device_message_option(command_line, dev)

            # Display a Silent Message on the device
            _display_device_silent_message_option(command_line, dev)

            # Enable Lost mode
            _enable_lost_mode_option(command_line, dev)


def _enable_lost_mode_option(
    command_line: argparse.Namespace, dev: AppleDevice
) -> None:
    if command_line.lostmode:
        if command_line.device_id:
            dev.lost_device(
                number=command_line.lost_phone.strip(),
                text=command_line.lost_message.strip(),
                newpasscode=command_line.lost_password.strip(),
            )
        else:
            raise RuntimeError(
                f"Lost Mode can only be activated on a singular device. {DEVICE_ERROR}"
            )


def _display_device_silent_message_option(
    command_line: argparse.Namespace, dev: AppleDevice
) -> None:
    if command_line.silentmessage:
        if command_line.device_id:
            dev.display_message(
                subject="A Silent Message",
                message=command_line.silentmessage,
                sounds=False,
            )
        else:
            raise RuntimeError(
                f"Silent Messages can only be played on a singular device. {DEVICE_ERROR}"
            )


def _display_device_message_option(
    command_line: argparse.Namespace, dev: AppleDevice
) -> None:
    if command_line.message:
        if command_line.device_id:
            dev.display_message(
                subject="A Message", message=command_line.message, sounds=True
            )
        else:
            raise RuntimeError(
                f"Messages can only be played on a singular device. {DEVICE_ERROR}"
            )


def _play_device_sound_option(
    command_line: argparse.Namespace, dev: AppleDevice
) -> None:
    if command_line.sound:
        if command_line.device_id:
            dev.play_sound()
        else:
            raise RuntimeError(
                f"\n\n\t\tSounds can only be played on a singular device. {DEVICE_ERROR}\n\n"
            )


def _list_devices_option(command_line: argparse.Namespace, dev: AppleDevice) -> None:
    if command_line.locate:
        dev.location()

    if command_line.output_to_file:
        create_pickled_data(
            dev,
            filename=(dev.content["name"].strip().lower() + ".fmip_snapshot"),
        )

    contents: dict[str, Any] = dev.content
    if command_line.longlist:
        print("-" * 30)
        print(contents["name"])
        for key in contents:
            print(f"{key:>20} - {contents[key]}")
    elif command_line.list:
        print("-" * 30)
        print(f"Name           - {contents['name']}")
        print(f"Display Name   - {contents['deviceDisplayName']}")
        print(f"Location       - {contents['location']}")
        print(f"Battery Level  - {contents['batteryLevel']}")
        print(f"Battery Status - {contents['batteryStatus']}")
        print(f"Device Class   - {contents['deviceClass']}")
        print(f"Device Model   - {contents['deviceModel']}")


def _handle_2fa(api: PyiCloudService) -> None:
    print("\nTwo-step authentication required.", "\nPlease enter validation code")

    code: str = input("(string) --> ")
    if not api.validate_2fa_code(code):
        print("Failed to verify verification code")
        sys.exit(1)

    print("")


def _handle_2sa(api: PyiCloudService) -> None:
    print("\nTwo-step authentication required.", "\nYour trusted devices are:")

    devices: list[dict[str, Any]] = _show_devices(api)

    print("\nWhich device would you like to use?")
    device_idx = int(input("(number) --> "))
    device: dict[str, Any] = devices[device_idx]
    if not api.send_verification_code(device):
        print("Failed to send verification code")
        sys.exit(1)

    print("\nPlease enter validation code")
    code: str = input("(string) --> ")
    if not api.validate_verification_code(device, code):
        print("Failed to verify verification code")
        sys.exit(1)

    print("")


def _show_devices(api: PyiCloudService) -> list[dict[str, Any]]:
    """Show devices."""
    devices: list[dict[str, Any]] = api.trusted_devices
    for i, device in enumerate(devices):
        phone_number: str = f"SMS to {device.get('phoneNumber')}"
        print(f"    {i}: {device.get('deviceName', phone_number)}")

    return devices


if __name__ == "__main__":
    main()<|MERGE_RESOLUTION|>--- conflicted
+++ resolved
@@ -8,25 +8,15 @@
 import logging
 import pickle
 import sys
-<<<<<<< HEAD
-import logging
-=======
 from typing import Any, Optional
->>>>>>> 310c0fc3
 
 from click import confirm
 
 from pyicloud import PyiCloudService, utils
 from pyicloud.exceptions import PyiCloudFailedLoginException
-<<<<<<< HEAD
-import pyicloud.utils as utils
-=======
 from pyicloud.services.findmyiphone import AppleDevice
->>>>>>> 310c0fc3
 
 DEVICE_ERROR = "Please use the --device switch to indicate which device to use."
-
-logger = logging.getLogger("pyicloud")
 
 
 def create_pickled_data(idevice: AppleDevice, filename: str) -> None:
@@ -184,14 +174,15 @@
         "--log-level",
         action="store",
         dest="loglevel",
-        default="none",
-        help="set loglevel debug/info/error",
+        choices=["error", "warning", "info", "none"],
+        default="info",
+        help="Set the logging level",
     )
 
     parser.add_argument(
         "--debug",
         action="store_true",
-        help="enable debug logging",
+        help="Enable debug logging",
     )
 
     return parser
@@ -213,38 +204,30 @@
 
     return password
 
-<<<<<<< HEAD
-    username = command_line.username
-    password = command_line.password
-    loglevel = command_line.loglevel
-
-    if not loglevel == "none":
-        formatter = logging.Formatter(fmt="%(asctime)s %(levelname)-8s %(message)s", datefmt="%Y-%m-%d %H:%M:%S")
-        stdout_handler = logging.StreamHandler(stream=sys.stdout)
-        stdout_handler.setFormatter(formatter)
-        logger.addHandler(stdout_handler)
-
-    if loglevel == "info":
-        logger.setLevel(logging.INFO)
-        logger.info("log-level INFO")
-    elif loglevel == "debug":
-        logger.setLevel(logging.DEBUG)
-        logger.info("log-level DEBUG")
-    elif loglevel == "error":
-        logger.setLevel(logging.ERROR)
-        logger.info("log-level ERROR")
-=======
 
 def main() -> None:
     """Main commandline entrypoint."""
     parser: argparse.ArgumentParser = _create_parser()
     command_line: argparse.Namespace = parser.parse_args()
-
-    logging.basicConfig(level=logging.DEBUG if command_line.debug else logging.INFO)
+    level = logging.INFO
+
+    if command_line.loglevel == "error":
+        level = logging.ERROR
+    elif command_line.loglevel == "warning":
+        level = logging.WARNING
+    elif command_line.loglevel == "info":
+        level = logging.INFO
+    elif command_line.loglevel == "none":
+        level = None
+
+    if command_line.debug:
+        level = logging.DEBUG
+
+    if level:
+        logging.basicConfig(level=level)
 
     username: str = command_line.username.strip()
     china_mainland: bool = command_line.china_mainland
->>>>>>> 310c0fc3
 
     if username and command_line.delete_from_keyring:
         utils.delete_password_in_keyring(username)
